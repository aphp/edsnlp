--- conflicted
+++ resolved
@@ -1,9 +1,6 @@
 from edsnlp.utils.regex import make_pattern
 
-<<<<<<< HEAD
 
-=======
->>>>>>> b0c2bee5
 letter_months = [
     r"(?P<month_01>janvier|janv\.?)",
     r"(?P<month_02>f[ée]vrier|f[ée]v\.?)",
@@ -15,16 +12,10 @@
     r"(?P<month_08>ao[uû]t)",
     r"(?P<month_09>septembre|sept?\.?)",
     r"(?P<month_10>octobre|oct\.?)",
-<<<<<<< HEAD
     r"(?P<month_11>novembre|nov\.?)",
     r"(?P<month_12>d[ée]cembre|d[ée]c\.?)",
 ]
 
-=======
-    r"(?P<month_11>novembre|nov\.)",
-    r"(?P<month_12>d[ée]cembre|d[ée]c\.?)",
-]
->>>>>>> b0c2bee5
 
 letter_month_pattern = make_pattern(letter_months, with_breaks=True)
 
