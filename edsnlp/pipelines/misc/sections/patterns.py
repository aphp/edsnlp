"""
These section titles were extracted from a work performed by Ivan Lerner at AP-HP.
It supplied a number of documents annotated for section titles.

The section titles were reviewed by Gilles Chatellier, who gave meaningful insights.

See sections/section-dataset notebook for detail.
"""

allergies = [r"allergies"]

antecedents = [
    r"antecedents",
    r"antecedents medicaux et chirurgicaux",
    r"antecedents personnels",
    r"antecedents medicaux",
    r"antecedents chirurgicaux",
    r"atcd",
]

antecedents_familiaux = [r"antecedents familiaux"]

traitements_entree = [
    r"attitude therapeutique initiale",
    r"traitement a l'entree",
    r"traitement actuel",
    r"traitement en cours",
    r"traitements a l'entree",
]

conclusion = [
    r"au total",
    r"conclusion",
    r"conclusion de sortie",
    r"syntese medicale / conclusion",
    r"synthese",
    r"synthese medicale",
    r"synthese medicale/conclusion",
    r"conclusion medicale",
]

conclusion_entree = [r"conclusion a l'entree"]

habitus = [
    r"contexte familial et social",
    r"habitus",
    r"mode de vie",
    r"mode de vie - scolarite",
    r"situation sociale, mode de vie",
]

correspondants = [r"correspondants"]

diagnostic = [r"diagnostic retenu"]

donnees_biometriques_entree = [
    r"donnees biometriques et parametres vitaux a l'entree",
    r"parametres vitaux et donnees biometriques a l'entree",
]

examens = [r"examen clinique", r"examen clinique a l'entree"]

examens_complementaires = [
    r"examen(s) complementaire(s)",
    r"examens complementaires",
    r"examens complementaires a l'entree",
    r"examens complementaires realises a l'entree",
    r"examens complementaires realises pendant le sejour",
    r"examens para-cliniques",
    r"imagerie post-operatoire",
]

facteurs_de_risques = [r"facteurs de risque", r"facteurs de risques"]

histoire_de_la_maladie = [
    r"histoire de la maladie",
    r"histoire de la maladie - explorations",
    r"histoire de la maladie actuelle",
    r"histoire du poids",
    r"histoire recente",
    r"histoire recente de la maladie",
    r"rappel clinique",
    r"resume",
    r"resume clinique",
    r"resume clinique - histoire de la maladie",
    r"antecedents et histoire de la maladie",
]

actes = [r"intervention"]

motif = [
    r"motif",
    r"motif d'hospitalisation",
    r"motif de l'hospitalisation",
    r"motif medical",
]

prescriptions = [r"prescriptions de sortie", r"prescriptions medicales de sortie"]

traitements_sortie = [r"traitement de sortie"]

evolution = [r"evolution", r"evolution et examen clinique aux lits portes :"]

modalites_sortie = [r"modalites de sortie", r"devenir du patient"]

vaccinations = [r"vaccinations", r"vaccination"]

<<<<<<< HEAD
introduction_CR = [
    r"compte.?rendu d'hospitalisation.{0,30}",
=======
introduction = [
    r"compte rendu d'hospitalisation du \d{2}/\d{2}/\d{4} au \d{2}/\d{2}/\d{4}",
    r"compte rendu d'hospitalisation .{0,25}",
>>>>>>> 57c3ed49
]

sections = {
    r"allergies": allergies,
    r"antécédents": antecedents,
    r"antécédents familiaux": antecedents_familiaux,
    r"traitements entrée": traitements_entree,
    r"conclusion": conclusion,
    r"conclusion entrée": conclusion_entree,
    r"habitus": habitus,
    r"correspondants": correspondants,
    r"diagnostic": diagnostic,
    r"données biométriques entrée": donnees_biometriques_entree,
    r"examens": examens,
    r"examens complémentaires": examens_complementaires,
    r"facteurs de risques": facteurs_de_risques,
    r"histoire de la maladie": histoire_de_la_maladie,
    r"actes": actes,
    r"motif": motif,
    r"prescriptions": prescriptions,
    r"traitements sortie": traitements_sortie,
    r"evolution": evolution,
    r"modalites sortie": modalites_sortie,
    r"vaccinations": vaccinations,
    r"introduction": introduction,
}<|MERGE_RESOLUTION|>--- conflicted
+++ resolved
@@ -105,14 +105,8 @@
 
 vaccinations = [r"vaccinations", r"vaccination"]
 
-<<<<<<< HEAD
-introduction_CR = [
+introduction = [
     r"compte.?rendu d'hospitalisation.{0,30}",
-=======
-introduction = [
-    r"compte rendu d'hospitalisation du \d{2}/\d{2}/\d{4} au \d{2}/\d{2}/\d{4}",
-    r"compte rendu d'hospitalisation .{0,25}",
->>>>>>> 57c3ed49
 ]
 
 sections = {
