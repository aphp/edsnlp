--- conflicted
+++ resolved
@@ -5,12 +5,12 @@
     text_representation:
       extension: .md
       format_name: markdown
-      format_version: '1.2'
-      jupytext_version: 1.6.0
+      format_version: '1.3'
+      jupytext_version: 1.11.3
   kernelspec:
-    display_name: '[2.4.3] Py3'
+    display_name: Python 3
     language: python
-    name: pyspark-2.4.3
+    name: python3
 ---
 
 ```python
@@ -25,11 +25,6 @@
 
 ```python
 import spacy
-import pandas as pd
-```
-
-```python
-import time
 ```
 
 ```python
@@ -37,38 +32,20 @@
 import nlptools.components
 ```
 
+# Baselines
+
 ```python
-regex_config = {
-    'douleurs':{
-        'regex':[r'[Dd]ouleur'],
-        'before_exclude':'azaza',
-        'after_exclude':'azaza',
-        'before_extract':'des',
-        'after_extract':'(?:bras )(droit)'
-    },
-    'locomotion':{
-        'regex':[r'thoracique gauche'],
-        'before_include':'test'
-    }
-}
+nlp = spacy.blank('fr')
 ```
 
 ```python
-nlp = spacy.blank('fr')
-nlp.add_pipe('sentencizer')
+# nlp.add_pipe('sentencizer')
 nlp.add_pipe('sentences')
-<<<<<<< HEAD
-nlp.add_pipe('advanced_regex', config=dict(regex_config=regex_config,
-                                           window=5))
-=======
 nlp.add_pipe('normaliser')
 nlp.add_pipe('matcher', config=dict(terms=dict(douleurs=['probleme de locomotion', 'douleurs']), attr='NORM'))
->>>>>>> 75da20b4
 nlp.add_pipe('sections')
 nlp.add_pipe('pollution')
 ```
-
----
 
 ```python
 text = (
@@ -81,16 +58,16 @@
 )
 ```
 
-```python tags=[]
+```python
 doc = nlp(text)
 ```
 
 ```python
-span.text
+doc.ents
 ```
 
 ```python
-doc.ents[2].label_
+doc._.sections
 ```
 
 ```python
