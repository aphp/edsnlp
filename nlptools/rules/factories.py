--- conflicted
+++ resolved
@@ -7,11 +7,8 @@
 from nlptools.rules.quickumls import QuickUMLSComponent
 from nlptools.rules.sentences import SentenceSegmenter
 from nlptools.rules.generic import GenericMatcher
-<<<<<<< HEAD
+from nlptools.rules.normalise import Normaliser
 from nlptools.rules.advanced import AdvancedRegex
-=======
-from nlptools.rules.normalise import Normaliser
->>>>>>> 75da20b4
 
 pollution_default_config = dict(
     pollution=pollution_terms.pollution,
@@ -90,7 +87,6 @@
         filter_matches=filter_matches,
     )
 
-<<<<<<< HEAD
 @Language.factory("advanced_regex")
 def create_adv_regex_component(
         nlp: Language,
@@ -104,7 +100,7 @@
         regex_config,
         window
     )
-=======
+
 
 # noinspection PyUnusedLocal
 @Language.factory("normaliser")
@@ -114,5 +110,4 @@
         deaccentuate: bool = True,
         lowercase: bool = True,
 ):
-    return Normaliser(deaccentuate=deaccentuate, lowercase=lowercase)
->>>>>>> 75da20b4
+    return Normaliser(deaccentuate=deaccentuate, lowercase=lowercase)