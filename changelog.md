--- conflicted
+++ resolved
@@ -1,9 +1,5 @@
 # Changelog
 
-<<<<<<< HEAD
-### Added
-- Improve pattern of footer in `eds.pollution` pipeline
-=======
 ## Unreleased
 
 ### Added
@@ -12,13 +8,14 @@
 - `eds.negation` : It takes into account following past participates and preceding infinitives.
 - `eds.negation` & `eds.hypothesis` : Introduce new patterns and remove unnecessary patterns.
 - `eds.dates` : Add a pattern for preceding relative dates (ex: l'embolie qui est survenue **à 10 jours**).
+- Improve pattern of footer in `eds.pollution` pipeline
 
 ### Fixed
 
 - `eds.hypothesis` : Remove too generic patterns.
 - ``EDSTokenizer`` : It now tokenizes ``"rechereche d'"`` as ``["recherche", "d'"]``, instead of ``["recherche", "d", "'"]``.
 - Typos : Fix small typose in the documentation and in the docstring.
->>>>>>> 91dd41cd
+
 
 ## v0.7.2 (2022-10-26)
 
