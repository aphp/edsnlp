--- conflicted
+++ resolved
@@ -3,10 +3,7 @@
 ## Unreleased
 
 ### Added
-<<<<<<< HEAD
 - Harmonize processing utils (distributed custom_pipe) to have the same API for Pandas and Pyspark
-=======
-
 - `eds.history` : Add the option to consider only the closest dates in the sentence (dates inside the boundaries and if there is not, it takes the closest date in the entire sentence).
 - `eds.negation` : It takes into account following past participates and preceding infinitives.
 - `eds.negation` & `eds.hypothesis` : Introduce new patterns and remove unnecessary patterns.
@@ -17,7 +14,6 @@
 - `eds.hypothesis` : Remove too generic patterns.
 - ``EDSTokenizer`` : It now tokenizes ``"rechereche d'"`` as ``["recherche", "d'"]``, instead of ``["recherche", "d", "'"]``.
 - Typos : Fix small typose in the documentation and in the docstring.
->>>>>>> 91dd41cd
 
 ## v0.7.2 (2022-10-26)
 
